--- conflicted
+++ resolved
@@ -19,11 +19,7 @@
 	"require": {
 		"php": "^7.4 | ^8.0",
 		"nette/di": "^3.0",
-<<<<<<< HEAD
-		"nette/utils": "^3.0"
-=======
 		"nette/utils": "^3.0 || ^4.0"
->>>>>>> e8c67443
 	},
 	"require-dev": {
 		"nette/application": "^3.0",
